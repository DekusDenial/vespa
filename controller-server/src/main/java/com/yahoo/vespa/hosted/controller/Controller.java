--- conflicted
+++ resolved
@@ -72,12 +72,8 @@
     private final ConfigServerClient configServerClient;
     private final MetricsService metricsService;
     private final Chef chefClient;
-<<<<<<< HEAD
-    private final ZmsClient zmsClient;
     private final Organization organization;
-=======
     private final AthenzClientFactory athenzClientFactory;
->>>>>>> 6bc20790
 
     /**
      * Creates a controller 
